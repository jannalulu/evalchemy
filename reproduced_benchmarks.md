# LLM Benchmark Reproduction Results

| Benchmark   | Tester  | Model                                   | Metric/Score                  | Our Results | Reported Results | Reported Results Source             |
|-------------|---------|-----------------------------------------|-------------------------------|-------------|------------------|-------------------------------------|
| Alpaca Eval | Etash   | Meta LLama 3 8b Instruct                | win_rate                      | 24.04       | 22.57            |                                     |
|             |         |                                         | standard_error                | 1.27        | 1.26             |                                     |
|             |         |                                         | avg_length                    | 1937        | 1899             |                                     |
|             |         |                                         | length_controlled_winrate     | 24.24       | 22.92            |                                     |
| HumanEval   | Etash   | DeepSeek Coder 6.7B Instruct            | Python                        | 0.798       | 78.9%            |                                     |
|             |         |                                         | Bash                          | 0.354       | 36.7%            |                                     |
| MBPP        | Etash   | DeepSeek Coder 6.7B Instruct            | pass@1                        | 0.64        | 65.4%            |                                     |
| RepoBench   | Negin   | StarCoder                               | EM (cross_file_first)         | 28.0        | 28.0             |                                     |
|             |         |                                         | ES (cross_file_first)         | 67.37       | 69.6             |                                     |
|             |         |                                         | EM (cross_file_random)        | 37.08       | 37.3             |                                     |
|             |         |                                         | ES (cross_file_random)        | 71.28       | 73.69            |                                     |
|             |         |                                         | EM (in_file)                  | 34.17       | 33.8             |                                     |
|             |         |                                         | ES (in_file)                  | 70.46       | 72.37            |                                     |
|             |         |                                         | EM (weighted avg)             | 31.69       | 31.69            |                                     |
|             |         |                                         | ES (weighted avg)             | 69.09       | 71.2             |                                     |
|             |         | Codegen-350M-mono                       | EM (cross_file_first)         | 15.27       | 15.14            |                                     |
|             |         |                                         | ES (cross_file_first)         | 58.03       | 60.1             |                                     |
|             |         |                                         | EM (cross_file_random)        | 27.7        | 27.7             |                                     |
|             |         |                                         | ES (cross_file_random)        | 67.33       | 68.9             |                                     |
|             |         |                                         | EM (in_file)                  | 25.11       | 25.2             |                                     |
|             |         |                                         | ES (in_file)                  | 66.28       | 67.8             |                                     |
|             |         |                                         | EM (weighted avg)             | 22.12       | 20.7             |                                     |
|             |         |                                         | ES (weighted avg)             | 62.9        | 64.2             |                                     |
|             |         | Codegen-2B-mono                         | EM (cross_file_first)         | 22.12       | 22.1             |                                     |
|             |         |                                         | ES (cross_file_first)         | 62.9        | 64.9             |                                     |
|             |         |                                         | EM (cross_file_random)        | 34.18       | 34.4             |                                     |
|             |         |                                         | ES (cross_file_random)        | 71.12       | 72.6             |                                     |
|             |         |                                         | EM (in_file)                  | 31.14       | 31.2             |                                     |
|             |         |                                         | ES (in_file)                  | 69.61       | 70.93            |                                     |
|             |         |                                         | EM (weighted avg)             | 27.26       | 27.3             |                                     |
|             |         |                                         | ES (weighted avg)             | 66.57       | 68.3             |                                     |
|             |         | Codegen-6B-mono                         | EM (cross_file_first)         | 26.81       | 26.9             |                                     |
|             |         |                                         | ES (cross_file_first)         | 66.23       | 67.9             |                                     |
|             |         |                                         | EM (cross_file_random)        | 38.28       | 38.3             |                                     |
|             |         |                                         | ES (cross_file_random)        | 73.34       | 74.5             |                                     |
|             |         |                                         | EM (in_file)                  | 34.9        | 34.96            |                                     |
|             |         |                                         | ES (in_file)                  | 71.21       | 72.59            |                                     |
|             |         |                                         | EM (weighted avg)             | 31.56       | 31.67            |                                     |
|             |         |                                         | ES (weighted avg)             | 69.16       | 70.68            |                                     |
| MTBench     | Etash   | stabilityai/stablelm-tuned-alpha-7b     |                               | 1.0         | 2.75             |                                     |
|             |         | Nexusflow/Starling-LM-7B-beta           |                               | 7.69        | 8.12             |                                     |
|             |         | mistralai/Mistral-7B-Instruct-v0.1      |                               | 6.65        | 6.84             |                                     |
|             |         | databricks/dolly-v2-12b                 |                               | 1.087       | 3.28             |                                     |
| WildBench   | Etash   | princeton-nlp/gemma-2-9b-it-SimPO       |                               | 5.083       | 5.33             |                                     |
|             |         | meta-llama/Meta-Llama-3-8B-Instruct     |                               | 3.27        | 2.92             |                                     |
| IFEval      | Negin   | meta-llama/Llama-3.1-8B-Instruct        |                               | 79.1        | 80.4             |                                     |
| ZeroEval    | Negin   | meta-llama/Llama-3.1-8B-Instruct        | crux                          | 40.75       | 39.88            |                                     |
|             |         |                                         | math-l5                       | 24.69       | 22.19            |                                     |
|             |         |                                         | zebra                         | 11.70       | 12.8             |                                     |
| MixEval     | Negin   | Meta-Llama-3-8B-Instruct                | overall                       | 73.0        | 75.0             |                                     |
|             |         |                                         | TriviaQA                      | 67.5        | 71.7             |                                     |
|             |         |                                         | MMLU                          | 71.3        | 71.9             |                                     |
|             |         |                                         | HellaSwag                     | 66.3        | 65.7             |                                     |
| AMC23       | Ryan    | Qwen/Qwen2.5-Math-1.5B-Instruct         | accuracy                      | 24/40       | 24/40            | [Qwen2.5-Math Paper](https://arxiv.org/abs/2409.12122v1) Table 5 |
| AIME24      | Ryan    | Qwen/Qwen2.5-Math-1.5B-Instruct         | accuracy                      | 3/30        | 3/30             | [Qwen2.5-Math Paper](https://arxiv.org/abs/2409.12122v1) Table 5 |
|             |         | Qwen/Qwen2.5-32B-Instruct               | accuracy                      | 6/30        | 5/30             | [Sky-T1 Blog Post](https://novasky-ai.github.io/posts/sky-t1/) |
<<<<<<< HEAD
|             |         | Qwen/QwQ-32B-Preview                    | accuracy                      | X/30        | 15/30            | [Sky-T1 Blog Post](https://novasky-ai.github.io/posts/sky-t1/) |
|             |         | NovaSky-AI/Sky-T1-32B-Preview           | accuracy                      | X/30        | 13/30            | [Sky-T1 Blog Post](https://novasky-ai.github.io/posts/sky-t1/) |
| MATH500     | Ryan    | Qwen/Qwen2.5-32B-Instruct               | accuracy                      | 78.6        | 76.2             | [Sky-T1 Blog Post](https://novasky-ai.github.io/posts/sky-t1/) |
|             |         | NovaSky-AI/Sky-T1-32B-Preview           | accuracy                      | 84.0        | 82.4             | [Sky-T1 Blog Post](https://novasky-ai.github.io/posts/sky-t1/) |
=======
|             |         | Qwen/QwQ-32B-Preview                    | accuracy                      | 13/30       | 15/30            | [Sky-T1 Blog Post](https://novasky-ai.github.io/posts/sky-t1/) |
|             |         | NovaSky-AI/Sky-T1-32B-Preview           | accuracy                      | 13/30       | 13/30            | [Sky-T1 Blog Post](https://novasky-ai.github.io/posts/sky-t1/) |
>>>>>>> 5696a2dc
| BigCodeBench| Marianna| Qwen/Qwen2.5-14B-Instruct               | instruct (pass@1)             | 41.5        | 39.8             |                                     |
|             |         |                                         | complete (pass@1)             | 52.6        | 52.2             |                                     |
|             |         | meta-llama/Meta-Llama-3.1-8B-Instruct   | instruct (pass@1)             | 30.7        | 32.8             |                                     |
|             |         |                                         | complete (pass@1)             | 41.9        | 40.5             |                                     |
|             |         | Qwen/Qwen2.5-7B-Instruct                | instruct (pass@1)             | 35.2        | 37.6             |                                     |
|             |         |                                         | complete (pass@1)             | 46.7        | 46.1             |                                     |<|MERGE_RESOLUTION|>--- conflicted
+++ resolved
@@ -58,15 +58,10 @@
 | AMC23       | Ryan    | Qwen/Qwen2.5-Math-1.5B-Instruct         | accuracy                      | 24/40       | 24/40            | [Qwen2.5-Math Paper](https://arxiv.org/abs/2409.12122v1) Table 5 |
 | AIME24      | Ryan    | Qwen/Qwen2.5-Math-1.5B-Instruct         | accuracy                      | 3/30        | 3/30             | [Qwen2.5-Math Paper](https://arxiv.org/abs/2409.12122v1) Table 5 |
 |             |         | Qwen/Qwen2.5-32B-Instruct               | accuracy                      | 6/30        | 5/30             | [Sky-T1 Blog Post](https://novasky-ai.github.io/posts/sky-t1/) |
-<<<<<<< HEAD
-|             |         | Qwen/QwQ-32B-Preview                    | accuracy                      | X/30        | 15/30            | [Sky-T1 Blog Post](https://novasky-ai.github.io/posts/sky-t1/) |
-|             |         | NovaSky-AI/Sky-T1-32B-Preview           | accuracy                      | X/30        | 13/30            | [Sky-T1 Blog Post](https://novasky-ai.github.io/posts/sky-t1/) |
+|             |         | Qwen/QwQ-32B-Preview                    | accuracy                      | 13/30       | 15/30            | [Sky-T1 Blog Post](https://novasky-ai.github.io/posts/sky-t1/) |
+|             |         | NovaSky-AI/Sky-T1-32B-Preview           | accuracy                      | 13/30       | 13/30            | [Sky-T1 Blog Post](https://novasky-ai.github.io/posts/sky-t1/) |
 | MATH500     | Ryan    | Qwen/Qwen2.5-32B-Instruct               | accuracy                      | 78.6        | 76.2             | [Sky-T1 Blog Post](https://novasky-ai.github.io/posts/sky-t1/) |
 |             |         | NovaSky-AI/Sky-T1-32B-Preview           | accuracy                      | 84.0        | 82.4             | [Sky-T1 Blog Post](https://novasky-ai.github.io/posts/sky-t1/) |
-=======
-|             |         | Qwen/QwQ-32B-Preview                    | accuracy                      | 13/30       | 15/30            | [Sky-T1 Blog Post](https://novasky-ai.github.io/posts/sky-t1/) |
-|             |         | NovaSky-AI/Sky-T1-32B-Preview           | accuracy                      | 13/30       | 13/30            | [Sky-T1 Blog Post](https://novasky-ai.github.io/posts/sky-t1/) |
->>>>>>> 5696a2dc
 | BigCodeBench| Marianna| Qwen/Qwen2.5-14B-Instruct               | instruct (pass@1)             | 41.5        | 39.8             |                                     |
 |             |         |                                         | complete (pass@1)             | 52.6        | 52.2             |                                     |
 |             |         | meta-llama/Meta-Llama-3.1-8B-Instruct   | instruct (pass@1)             | 30.7        | 32.8             |                                     |
